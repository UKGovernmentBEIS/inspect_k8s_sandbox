--- conflicted
+++ resolved
@@ -12,11 +12,7 @@
 from pytest import LogCaptureFixture
 
 from k8s_sandbox._kubernetes_api import get_current_context_name
-from k8s_sandbox._sandbox_environment import (
-    K8sError,
-    K8sSandboxEnvironment,
-    K8sSandboxEnvironmentConfig,
-)
+from k8s_sandbox._sandbox_environment import K8sError, K8sSandboxEnvironment
 from test.k8s_sandbox.utils import install_sandbox_environments
 
 # Mark all tests in this module as requiring a Kubernetes cluster.
@@ -25,15 +21,7 @@
 
 @pytest_asyncio.fixture(scope="module")
 async def sandboxes() -> AsyncGenerator[dict[str, K8sSandboxEnvironment], None]:
-    async with install_sandbox_environments(
-        __file__,
-        "values.yaml",
-        configs={
-            "ubuntu-with-default-user": K8sSandboxEnvironmentConfig(
-                default_user="ubuntu"
-            )
-        },
-    ) as envs:
+    async with install_sandbox_environments(__file__, "values.yaml") as envs:
         yield envs
 
 
@@ -63,18 +51,11 @@
 
 
 @pytest_asyncio.fixture(scope="module")
-<<<<<<< HEAD
-async def sandbox_with_default_user(
-    sandboxes: dict[str, K8sSandboxEnvironment],
-) -> K8sSandboxEnvironment:
-    return sandboxes["ubuntu-with-default-user"]
-=======
 async def sandbox_with_default_user() -> AsyncGenerator[K8sSandboxEnvironment, None]:
     async with install_sandbox_environments(
         __file__, "default-user-values.yaml", default_user="ubuntu"
     ) as envs:
         yield envs["default"]
->>>>>>> 3ce2c4af
 
 
 @pytest.fixture
@@ -553,10 +534,7 @@
     sandbox_with_default_user: K8sSandboxEnvironment,
 ) -> None:
     result = await sandbox_with_default_user.exec(["whoami"])
-<<<<<<< HEAD
-=======
-
->>>>>>> 3ce2c4af
+
     assert result.success
     assert result.stdout == "ubuntu\n"
 
@@ -565,10 +543,7 @@
     sandbox_with_default_user: K8sSandboxEnvironment,
 ) -> None:
     result = await sandbox_with_default_user.exec(["whoami"], user="root")
-<<<<<<< HEAD
-=======
-
->>>>>>> 3ce2c4af
+
     assert result.success
     assert result.stdout == "root\n"
 
@@ -907,11 +882,7 @@
     result = await sandbox_with_default_user.connection()
 
     assert re.match(
-<<<<<<< HEAD
-        r"^kubectl exec -it \S+ -n \S+ -c ubuntu-with-default-user -- "
-=======
         r"^kubectl exec -it \S+ -n \S+ -c default -- "
->>>>>>> 3ce2c4af
         r"su -s /bin/bash -l ubuntu$",
         result.command,
     ), result.command
