import tempfile
from pathlib import Path

import pytest
import yaml
from pydantic import BaseModel

from k8s_sandbox import K8sSandboxEnvironment, K8sSandboxEnvironmentConfig
from k8s_sandbox._sandbox_environment import validate_k8s_name, validate_service_names

VALID_VALUES = str(Path(__file__).parent / "resources" / "values.yaml")


async def test_invalid_values_path_as_str() -> None:
    with pytest.raises(FileNotFoundError):
        await K8sSandboxEnvironment.sample_init(__file__, "fake.yaml", {})


async def test_invalid_values_path() -> None:
    with pytest.raises(FileNotFoundError):
        await K8sSandboxEnvironment.sample_init(
            __file__, K8sSandboxEnvironmentConfig(values=Path("fake.yaml")), {}
        )


async def test_invalid_chart() -> None:
    with pytest.raises(NotADirectoryError):
        await K8sSandboxEnvironment.sample_init(
            __file__, K8sSandboxEnvironmentConfig(chart="chart-does-not-exist"), {}
        )


async def test_invalid_config_type() -> None:
    class MyModel(BaseModel, frozen=True):
        pass

    with pytest.raises(TypeError):
        await K8sSandboxEnvironment.sample_init(__file__, MyModel(), {})


<<<<<<< HEAD
def test_valid_k8s_name() -> None:
    valid_names = [
        "myservice",
        "my-service",
        "my.service",
        "myservice123",
        "a" * 63,  # Max length
        "a",  # Min length
    ]

    for name in valid_names:
        is_valid, _ = validate_k8s_name(name)
        assert is_valid, f"Expected '{name}' to be valid"


def test_invalid_k8s_name() -> None:
    """Test that invalid Kubernetes service names are rejected."""
    invalid_names = [
        "",  # Empty
        "a" * 64,  # Too long
        "-myservice",  # Starts with hyphen
        "myservice-",  # Ends with hyphen
        "my_service",  # Contains underscore
        "MyService",  # Contains uppercase
        "my service",  # Contains space
    ]

    for name in invalid_names:
        is_valid, error = validate_k8s_name(name)
        assert not is_valid, f"Expected '{name}' to be invalid"
        assert error, "Error message should not be empty"


async def test_invalid_service_names() -> None:
    invalid_service_names = {
        "Invalid_Service": "must consist only of lowercase alphanumeric characters",
        "-invalid-start": "must start with an alphanumeric character",
        "invalid-end-": "must end with an alphanumeric character",
        "too-long" + "x" * 60: "is too long (max 63 characters)",
    }

    # Create a services dict for the values file
    invalid_services_config = {
        "services": {name: {"image": "nginx"} for name in invalid_service_names}
    }

    with pytest.raises(ValueError) as excinfo:
        validate_service_names(invalid_services_config)

    error_lines = str(excinfo.value).splitlines()

    assert "Invalid Kubernetes service name(s) in values file:" in error_lines[0]
    assert any("Service names must:" in line for line in error_lines)

    for service_name, expected_error in invalid_service_names.items():
        # Find the line containing the given service name
        service_error_line = next(
            (line for line in error_lines if service_name in line), None
        )
        assert service_error_line is not None, f"No error line found for {service_name}"

        # Check that the line contains the expected error message
        assert expected_error in service_error_line, (
            f"Error for {service_name} doesn't contain '{expected_error}'. "
            f"Actual: {service_error_line}"
        )


async def test_invalid_yaml_syntax() -> None:
    """Test that values file with invalid YAML syntax raises a YAML error."""
    invalid_yaml = """
    services:
      valid-service:
        image: nginx
      # Invalid YAML - missing colon
      another-service
        image: ubuntu
    """

    with tempfile.NamedTemporaryFile(mode="w", suffix=".yaml") as temp_file:
        temp_file.write(invalid_yaml)
        temp_file.flush()

        with pytest.raises(yaml.YAMLError):
            await K8sSandboxEnvironment.sample_init(__file__, temp_file.name, {})
=======
def test_can_serialize_and_deserialize_config() -> None:
    original = K8sSandboxEnvironmentConfig(
        chart="my-chart", values=Path("my-values.yaml")
    )

    as_json = original.model_dump()
    recreated = K8sSandboxEnvironmentConfig.model_validate(as_json)

    assert recreated == original
>>>>>>> 34cd283a
<|MERGE_RESOLUTION|>--- conflicted
+++ resolved
@@ -38,7 +38,17 @@
         await K8sSandboxEnvironment.sample_init(__file__, MyModel(), {})
 
 
-<<<<<<< HEAD
+def test_can_serialize_and_deserialize_config() -> None:
+    original = K8sSandboxEnvironmentConfig(
+        chart="my-chart", values=Path("my-values.yaml")
+    )
+
+    as_json = original.model_dump()
+    recreated = K8sSandboxEnvironmentConfig.model_validate(as_json)
+
+    assert recreated == original
+
+
 def test_valid_k8s_name() -> None:
     valid_names = [
         "myservice",
@@ -123,15 +133,4 @@
         temp_file.flush()
 
         with pytest.raises(yaml.YAMLError):
-            await K8sSandboxEnvironment.sample_init(__file__, temp_file.name, {})
-=======
-def test_can_serialize_and_deserialize_config() -> None:
-    original = K8sSandboxEnvironmentConfig(
-        chart="my-chart", values=Path("my-values.yaml")
-    )
-
-    as_json = original.model_dump()
-    recreated = K8sSandboxEnvironmentConfig.model_validate(as_json)
-
-    assert recreated == original
->>>>>>> 34cd283a
+            await K8sSandboxEnvironment.sample_init(__file__, temp_file.name, {})