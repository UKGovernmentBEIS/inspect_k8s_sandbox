--- conflicted
+++ resolved
@@ -139,7 +139,9 @@
             "nodeSelector": {
               "type": "object"
             },
-<<<<<<< HEAD
+            "networkIsolated": {
+              "type": "boolean"
+            },
             "initContainers": {
               "type": "array",
               "items": {
@@ -156,10 +158,6 @@
                 },
                 "required": ["name", "image"]
               }
-=======
-            "networkIsolated": {
-              "type": "boolean"
->>>>>>> 67834dbc
             }
           },
           "required": [
