--- conflicted
+++ resolved
@@ -1,8 +1,4 @@
-<<<<<<< HEAD
 import asyncio
-import logging
-=======
->>>>>>> aaa42ee5
 import tempfile
 from contextlib import contextmanager
 from pathlib import Path
@@ -18,19 +14,14 @@
 from pydantic import BaseModel
 from rich.prompt import Confirm
 
-<<<<<<< HEAD
 from k8s_sandbox._helm import Release, get_all_release_names, uninstall
 from k8s_sandbox._kubernetes_api import get_current_context_namespace
-from k8s_sandbox._logger import format_log_message, sandbox_log
-=======
-from k8s_sandbox._helm import Release
 from k8s_sandbox._logger import (
     format_log_message,
     inspect_trace_action,
     log_error,
     log_trace,
 )
->>>>>>> aaa42ee5
 from k8s_sandbox._manager import (
     HelmReleaseManager,
     uninstall_unmanaged_release,
