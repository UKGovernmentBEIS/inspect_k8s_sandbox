from __future__ import annotations

import shlex
import tempfile
from contextlib import contextmanager
from pathlib import Path
from typing import Any, Generator, Literal, cast, overload

from inspect_ai.util import (
    ExecResult,
    OutputLimitExceededError,
    SandboxConnection,
    SandboxEnvironment,
    SandboxEnvironmentConfigType,
    sandboxenv,
)
from pydantic import BaseModel

from k8s_sandbox._helm import (
    Release,
    StaticValuesSource,
    ValuesSource,
)
from k8s_sandbox._kubernetes_api import validate_context_name
from k8s_sandbox._logger import (
    format_log_message,
    inspect_trace_action,
    log_error,
    log_trace,
)
from k8s_sandbox._manager import (
    HelmReleaseManager,
    uninstall_all_unmanaged_releases,
    uninstall_unmanaged_release,
)
from k8s_sandbox._pod import Pod
from k8s_sandbox._prereqs import validate_prereqs
from k8s_sandbox.compose._compose import ComposeValuesSource, is_docker_compose_file


class K8sSandboxEnvironmentConfig(BaseModel, frozen=True):
    """A config Pydantic model for the K8s sandbox environment."""

    # In future, charts from Helm repositories may be supported, hence str over Path.
    chart: str | None = None
    values: Path | None = None
    context: str | None = None
    """The kubeconfig context name (e.g. if you have multiple clusters)."""
    default_user: str | None = None
    """The default user to run commands as in the container."""


class _K8sSandboxConfig(BaseModel, frozen=True):
    chart: Path | None
    values: Path | None
    context: str | None
    default_user: str | None


@sandboxenv(name="k8s")
class K8sSandboxEnvironment(SandboxEnvironment):
    """An Inspect sandbox environment for a Kubernetes (k8s) cluster."""

<<<<<<< HEAD
    def __init__(
        self,
        release: Release,
        pod: Pod,
        config: _K8sSandboxConfig,
    ):
=======
    def __init__(self, release: Release, pod: Pod, config: _ResolvedConfig):
>>>>>>> 3ce2c4af
        self.release = release
        self._pod = pod
        self._config = config

    @classmethod
    def config_files(cls) -> list[str]:
        # compose.yaml files are not automatically used; they must be explicitly
        # specified as the values file. To reduce risk of a user accidentally using a
        # compose.yaml file over a (e.g. misnamed) helm-values.yaml file.
        return ["values.yaml", "helm-values.yaml"]

    @classmethod
    async def task_init(
        cls, task_name: str, config: SandboxEnvironmentConfigType | None
    ) -> None:
        await validate_prereqs()
        # Sample contexts will be copied from the task context, so initialise the
        # manager in the task context so that task_cleanup() accesses a manager which
        # is tracking the releases for all of the task's samples.
        HelmReleaseManager.get_instance()

    @classmethod
    async def task_cleanup(
        cls, task_name: str, config: SandboxEnvironmentConfigType | None, cleanup: bool
    ) -> None:
        # Uninstall any releases which were not uninstalled by sample_cleanup().
        await HelmReleaseManager.get_instance().uninstall_all(print_only=not cleanup)

    @classmethod
    async def cli_cleanup(cls, id: str | None) -> None:
        if id is not None:
            await uninstall_unmanaged_release(id)
        else:
            await uninstall_all_unmanaged_releases()

    @classmethod
    async def sample_init(
        cls,
        task_name: str,
        config: SandboxEnvironmentConfigType | None,
        metadata: dict[str, str],
    ) -> dict[str, SandboxEnvironment]:
        async def get_sandboxes(
<<<<<<< HEAD
            release: Release, config: _K8sSandboxConfig
=======
            release: Release, config: _ResolvedConfig
>>>>>>> 3ce2c4af
        ) -> dict[str, SandboxEnvironment]:
            pods = await release.get_sandbox_pods()
            sandbox_envs: dict[str, SandboxEnvironment] = {}
            for key, pod in pods.items():
                sandbox_envs[key] = cls(release, pod, config)
            log_trace(f"Available sandboxes: {list(sandbox_envs.keys())}")
            return sandbox_envs

        def reorder_default_first(
            sandboxes: dict[str, SandboxEnvironment],
        ) -> dict[str, SandboxEnvironment]:
            # Inspect expects the default sandbox to be the first sandbox in the dict.
            if "default" in sandboxes:
                default = sandboxes.pop("default")
                return {"default": default, **sandboxes}
            return sandboxes

<<<<<<< HEAD
        k8s_sandbox_config = _resolve_k8s_sandbox_config(config)
        release = _create_release(task_name, k8s_sandbox_config)
        await HelmReleaseManager.get_instance().install(release)
        return reorder_default_first(await get_sandboxes(release, k8s_sandbox_config))
=======
        resolved_config = _validate_and_resolve_k8s_sandbox_config(config)
        release = _create_release(task_name, resolved_config)
        await HelmReleaseManager.get_instance().install(release)
        return reorder_default_first(await get_sandboxes(release, resolved_config))
>>>>>>> 3ce2c4af

    @classmethod
    async def sample_cleanup(
        cls,
        task_name: str,
        config: SandboxEnvironmentConfigType | None,
        environments: dict[str, SandboxEnvironment],
        interrupted: bool,
    ) -> None:
        # If we were interrupted, wait until the end of the task to cleanup (this
        # enables us to show output for the cleanup operation).
        if interrupted:
            return
        sandbox: K8sSandboxEnvironment = cast(
            K8sSandboxEnvironment, next(iter(environments.values()))
        )
        await HelmReleaseManager.get_instance().uninstall(sandbox.release, quiet=True)

    async def exec(
        self,
        cmd: list[str],
        input: str | bytes | None = None,
        cwd: str | None = None,
        env: dict[str, str] = {},
        user: str | None = None,
        timeout: int | None = None,
        # Ignored. Inspect docs: "For sandbox implementations this parameter is advisory
        # (they should only use it if potential unreliablity exists in their runtime)."
        timeout_retry: bool = True,
    ) -> ExecResult[str]:
        log_kwargs = dict(cmd=cmd, stdin=input, cwd=cwd, env=env, timeout=timeout)
        # Do not log these at error level or re-raise as enriched K8sError.
        expected_exceptions = (
            TimeoutError,
            UnicodeDecodeError,
            PermissionError,
            OutputLimitExceededError,
        )
        if user is None:
            user = self._config.default_user
        op = "K8s execute command in Pod"
        with self._log_op(op, expected_exceptions, **log_kwargs):
            result = await self._pod.exec(cmd, input, cwd, env, user, timeout)
            log_trace(f"Completed: {op}.", **(log_kwargs | {"result": result}))
            return result

    async def write_file(self, file: str, contents: str | bytes) -> None:
        # Write contents to a temporary file on the client system and pass the file
        # handle.
        with tempfile.NamedTemporaryFile("w+b") as temp_file:
            if isinstance(contents, str):
                temp_file.write(contents.encode("utf-8"))
            else:
                temp_file.write(contents)
            temp_file.seek(0)
            # Do not log these at error level or re-raise as enriched K8sError.
            expected_exceptions = (PermissionError, IsADirectoryError)
            with self._log_op("K8s write file to Pod", expected_exceptions, file=file):
                await self._pod.write_file(temp_file.file, Path(file))

    @overload
    async def read_file(self, file: str, text: Literal[True] = True) -> str: ...

    @overload
    async def read_file(self, file: str, text: Literal[False]) -> bytes: ...

    async def read_file(self, file: str, text: bool = True) -> str | bytes:
        # Create and open a temporary file on the client system which the file will be
        # written to.
        with tempfile.NamedTemporaryFile("w+b") as temp_file:
            # Do not log these at error level or re-raise as enriched K8sError.
            expected_exceptions = (
                FileNotFoundError,
                UnicodeDecodeError,
                PermissionError,
                IsADirectoryError,
                OutputLimitExceededError,
            )
            with self._log_op("K8s read file from Pod", expected_exceptions, file=file):
                await self._pod.read_file(Path(file), temp_file)
                temp_file.seek(0)
                return (
                    temp_file.read() if not text else temp_file.read().decode("utf-8")
                )

    async def connection(self, *, user: str | None = None) -> SandboxConnection:
        if user is None:
            user = self._config.default_user
        return SandboxConnection(
            type="k8s",
            command=self._get_kubectl_connection_command(user),
            vscode_command=self._get_vscode_connection_command(user),
            container=self._pod.info.default_container_name,
        )

    @contextmanager
    def _log_op(
        self, op: str, expected_exceptions: tuple, **log_kwargs
    ) -> Generator[None, None, None]:
        """Logs the lifecycle of an operation and enriches unexpected exceptions.

        The pod name and task name are included all log messages in addition to
        log_kwargs.

        Inspect's trace_action() context manager will log any exceptions at TRACE level.
        No additional handling of "expected" exceptions (e.g. TimeoutError) is
        performed.
        For "unexpected" exceptions (e.g. ApiException), the exception is logged at
        "ERROR" level and re-raised as a K8sError which includes additional context for
        debugging.
        """
        log_kwargs = dict(
            pod=self._pod.info.name, task_name=self.release.task_name, **log_kwargs
        )
        with inspect_trace_action(op, **log_kwargs):
            try:
                yield
            except expected_exceptions:
                raise
            except Exception as e:
                # Whilst Inspect's trace_action will have logged the exception, log it
                # at ERROR level here for user visibility.
                log_error(f"Error during: {op}.", cause=e, **log_kwargs)
                # Enrich the unexpected exception with additional context.
                raise K8sError(f"Error during: {op}.", **log_kwargs) from e

    @classmethod
    def config_deserialize(cls, config: dict[str, Any]) -> BaseModel:
        return K8sSandboxEnvironmentConfig(**config)

    def _get_kubectl_connection_command(self, user: str | None) -> str:
        kubectl_cmd = [
            "kubectl",
            "exec",
            "-it",
            self._pod.info.name,
            "-n",
            self._pod.info.namespace,
            "-c",
            self._pod.info.default_container_name,
        ]
        if self._pod.info.context_name is not None:
            kubectl_cmd.extend(["--context", self._pod.info.context_name])
        kubectl_cmd.append("--")
        if user is not None:
            kubectl_cmd.extend(["su", "-s", "/bin/bash", "-l", user])
        else:
            kubectl_cmd.extend(["bash", "-l"])
        return shlex.join(kubectl_cmd)

    def _get_vscode_connection_command(self, user: str | None) -> list | None:
        # Do not return a command for options which aren't supported.
        if self._pod.info.context_name is not None:
            return None
        if user is not None:
            return None
        # Note that there is no facility to specify the default container name - the
        # user will be prompted to select one (usually "default").
        return [
            "remote-containers.attachToK8sContainer",
            {
                "name": self._pod.info.name,
                "namespace": self._pod.info.namespace,
            },
        ]


<<<<<<< HEAD
=======
class K8sSandboxEnvironmentConfig(BaseModel, frozen=True):
    """A user-supplied configuration Pydantic model for the K8s sandbox environment."""

    # In future, charts from Helm repositories may be supported, hence str over Path.
    chart: str | None = None
    values: Path | None = None
    context: str | None = None
    """The kubeconfig context name (e.g. if you have multiple clusters)."""
    default_user: str | None = None
    """The user to run commands as in the container if user is not specified."""


>>>>>>> 3ce2c4af
class K8sError(Exception):
    """An error that occurred during a Kubernetes operation.

    This will typically cause the eval to fail.
    """

    def __init__(self, message: str, **kwargs: Any):
        super().__init__(format_log_message(message, **kwargs))


<<<<<<< HEAD
def _create_release(task_name: str, config: _K8sSandboxConfig) -> Release:
    values_source = _create_values_source(config)
    return Release(task_name, config.chart, values_source, config.context)
=======
def _create_release(task_name: str, config: _ResolvedConfig) -> Release:
    values_source = _create_values_source(config)
    return Release(task_name, config.chart, values_source, config.context)

>>>>>>> 3ce2c4af

class _ResolvedConfig(BaseModel, frozen=True):
    """An internal model which consolidates configuration options."""

<<<<<<< HEAD
def _create_values_source(config: _K8sSandboxConfig) -> ValuesSource:
=======
    chart: Path | None
    values: Path | None
    context: str | None
    default_user: str | None


def _create_values_source(config: _ResolvedConfig) -> ValuesSource:
>>>>>>> 3ce2c4af
    if config.values and is_docker_compose_file(config.values):
        if config.chart is not None:
            raise ValueError(
                "Automatic conversion from compose.yaml to helm-values.yaml is only "
                "supported when using the built-in Helm chart."
            )
        return ComposeValuesSource(config.values)
    return StaticValuesSource(config.values)


<<<<<<< HEAD
def _resolve_k8s_sandbox_config(
    config: SandboxEnvironmentConfigType | None,
) -> _K8sSandboxConfig:
    """Consolidates the many options configuration methods into a _K8sSandboxConfig."""
=======
def _validate_and_resolve_k8s_sandbox_config(
    config: SandboxEnvironmentConfigType | None,
) -> _ResolvedConfig:
    """Validate and consolidate the user-supplied config into a _ReleaseConfig."""
>>>>>>> 3ce2c4af

    def validate_values_file(values: Path | None) -> None:
        if values is not None and not values.is_file():
            raise FileNotFoundError(f"Helm values file not found: '{values}'.")

    def validate_chart_dir(chart: Path | None) -> None:
        if chart is not None and not chart.is_dir():
            raise NotADirectoryError(
                f"Helm chart directory not found: '{chart}'. At present, only "
                "charts from local directories are supported."
            )

    def validate_context(context: str | None) -> None:
        # Note: There is a race condition between validating the context name and
        # actually using it because the kubeconfig file could change on disk. Validate
        # it nonetheless to fail fast if possible.
        if context is not None:
            validate_context_name(context)

    if config is None:
<<<<<<< HEAD
        return _K8sSandboxConfig(
            chart=None, values=None, context=None, default_user=None
        )
=======
        return _ResolvedConfig(chart=None, values=None, context=None, default_user=None)
>>>>>>> 3ce2c4af
    if isinstance(config, K8sSandboxEnvironmentConfig):
        chart = Path(config.chart).resolve() if config.chart else None
        validate_chart_dir(chart)
        values = config.values.resolve() if config.values else None
        validate_values_file(values)
        validate_context(config.context)
        default_user = config.default_user
<<<<<<< HEAD
        return _K8sSandboxConfig(
=======
        return _ResolvedConfig(
>>>>>>> 3ce2c4af
            chart=chart,
            values=values,
            context=config.context,
            default_user=default_user,
        )
    if isinstance(config, str):
        values = Path(config).resolve()
        validate_values_file(values)
<<<<<<< HEAD
        return _K8sSandboxConfig(
=======
        return _ResolvedConfig(
>>>>>>> 3ce2c4af
            chart=None, values=values, context=None, default_user=None
        )
    raise TypeError(
        f"Invalid 'SandboxEnvironmentConfigType | None' type: {type(config)}."
    )<|MERGE_RESOLUTION|>--- conflicted
+++ resolved
@@ -38,39 +38,11 @@
 from k8s_sandbox.compose._compose import ComposeValuesSource, is_docker_compose_file
 
 
-class K8sSandboxEnvironmentConfig(BaseModel, frozen=True):
-    """A config Pydantic model for the K8s sandbox environment."""
-
-    # In future, charts from Helm repositories may be supported, hence str over Path.
-    chart: str | None = None
-    values: Path | None = None
-    context: str | None = None
-    """The kubeconfig context name (e.g. if you have multiple clusters)."""
-    default_user: str | None = None
-    """The default user to run commands as in the container."""
-
-
-class _K8sSandboxConfig(BaseModel, frozen=True):
-    chart: Path | None
-    values: Path | None
-    context: str | None
-    default_user: str | None
-
-
 @sandboxenv(name="k8s")
 class K8sSandboxEnvironment(SandboxEnvironment):
     """An Inspect sandbox environment for a Kubernetes (k8s) cluster."""
 
-<<<<<<< HEAD
-    def __init__(
-        self,
-        release: Release,
-        pod: Pod,
-        config: _K8sSandboxConfig,
-    ):
-=======
     def __init__(self, release: Release, pod: Pod, config: _ResolvedConfig):
->>>>>>> 3ce2c4af
         self.release = release
         self._pod = pod
         self._config = config
@@ -114,11 +86,7 @@
         metadata: dict[str, str],
     ) -> dict[str, SandboxEnvironment]:
         async def get_sandboxes(
-<<<<<<< HEAD
-            release: Release, config: _K8sSandboxConfig
-=======
             release: Release, config: _ResolvedConfig
->>>>>>> 3ce2c4af
         ) -> dict[str, SandboxEnvironment]:
             pods = await release.get_sandbox_pods()
             sandbox_envs: dict[str, SandboxEnvironment] = {}
@@ -136,17 +104,10 @@
                 return {"default": default, **sandboxes}
             return sandboxes
 
-<<<<<<< HEAD
-        k8s_sandbox_config = _resolve_k8s_sandbox_config(config)
-        release = _create_release(task_name, k8s_sandbox_config)
-        await HelmReleaseManager.get_instance().install(release)
-        return reorder_default_first(await get_sandboxes(release, k8s_sandbox_config))
-=======
         resolved_config = _validate_and_resolve_k8s_sandbox_config(config)
         release = _create_release(task_name, resolved_config)
         await HelmReleaseManager.get_instance().install(release)
         return reorder_default_first(await get_sandboxes(release, resolved_config))
->>>>>>> 3ce2c4af
 
     @classmethod
     async def sample_cleanup(
@@ -314,8 +275,6 @@
         ]
 
 
-<<<<<<< HEAD
-=======
 class K8sSandboxEnvironmentConfig(BaseModel, frozen=True):
     """A user-supplied configuration Pydantic model for the K8s sandbox environment."""
 
@@ -328,7 +287,6 @@
     """The user to run commands as in the container if user is not specified."""
 
 
->>>>>>> 3ce2c4af
 class K8sError(Exception):
     """An error that occurred during a Kubernetes operation.
 
@@ -339,23 +297,14 @@
         super().__init__(format_log_message(message, **kwargs))
 
 
-<<<<<<< HEAD
-def _create_release(task_name: str, config: _K8sSandboxConfig) -> Release:
-    values_source = _create_values_source(config)
-    return Release(task_name, config.chart, values_source, config.context)
-=======
 def _create_release(task_name: str, config: _ResolvedConfig) -> Release:
     values_source = _create_values_source(config)
     return Release(task_name, config.chart, values_source, config.context)
 
->>>>>>> 3ce2c4af
 
 class _ResolvedConfig(BaseModel, frozen=True):
     """An internal model which consolidates configuration options."""
 
-<<<<<<< HEAD
-def _create_values_source(config: _K8sSandboxConfig) -> ValuesSource:
-=======
     chart: Path | None
     values: Path | None
     context: str | None
@@ -363,7 +312,6 @@
 
 
 def _create_values_source(config: _ResolvedConfig) -> ValuesSource:
->>>>>>> 3ce2c4af
     if config.values and is_docker_compose_file(config.values):
         if config.chart is not None:
             raise ValueError(
@@ -374,17 +322,10 @@
     return StaticValuesSource(config.values)
 
 
-<<<<<<< HEAD
-def _resolve_k8s_sandbox_config(
-    config: SandboxEnvironmentConfigType | None,
-) -> _K8sSandboxConfig:
-    """Consolidates the many options configuration methods into a _K8sSandboxConfig."""
-=======
 def _validate_and_resolve_k8s_sandbox_config(
     config: SandboxEnvironmentConfigType | None,
 ) -> _ResolvedConfig:
     """Validate and consolidate the user-supplied config into a _ReleaseConfig."""
->>>>>>> 3ce2c4af
 
     def validate_values_file(values: Path | None) -> None:
         if values is not None and not values.is_file():
@@ -405,13 +346,7 @@
             validate_context_name(context)
 
     if config is None:
-<<<<<<< HEAD
-        return _K8sSandboxConfig(
-            chart=None, values=None, context=None, default_user=None
-        )
-=======
         return _ResolvedConfig(chart=None, values=None, context=None, default_user=None)
->>>>>>> 3ce2c4af
     if isinstance(config, K8sSandboxEnvironmentConfig):
         chart = Path(config.chart).resolve() if config.chart else None
         validate_chart_dir(chart)
@@ -419,11 +354,7 @@
         validate_values_file(values)
         validate_context(config.context)
         default_user = config.default_user
-<<<<<<< HEAD
-        return _K8sSandboxConfig(
-=======
         return _ResolvedConfig(
->>>>>>> 3ce2c4af
             chart=chart,
             values=values,
             context=config.context,
@@ -432,11 +363,7 @@
     if isinstance(config, str):
         values = Path(config).resolve()
         validate_values_file(values)
-<<<<<<< HEAD
-        return _K8sSandboxConfig(
-=======
         return _ResolvedConfig(
->>>>>>> 3ce2c4af
             chart=None, values=values, context=None, default_user=None
         )
     raise TypeError(
