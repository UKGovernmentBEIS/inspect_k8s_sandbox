--- conflicted
+++ resolved
@@ -2,11 +2,8 @@
 
 ## Unreleased
 
-<<<<<<< HEAD
 - Support `user` parameter in `exec()` method (only when container is running as root and `runuser` is installed).
-=======
 - Support optional `user` parameter on `K8sSandboxEnvironment.connection()` (`SandboxConnection`).
->>>>>>> 540f3156
 - Add `SandboxConnection` support for human agent baselining and connecting to a sandbox for debugging.
 - Add support for specifying a kubeconfig context name in K8sSandboxEnvironmentConfig.
 - Add automatic translation of Docker Compose files to Helm values files.
