# Changelog

## Unreleased

<<<<<<< HEAD
- Add automatic translation of Docker Compose files to Helm values files.
=======
- Handle cancellation of evals (either manually or due to an error) such that Helm releases are uninstalled.
>>>>>>> 25010bb1
- Increase default Helm install timeout from 5 to 10 minutes.
- For "helm install timeout" errors, add link to docs within and include instructions on increasing timeout within the error message.
- Ignore "release not found" errors when uninstalling Helm charts (expected when helm release was not successfully installed).
- Prevent DNS exfiltration attacks by limiting which domains can be looked up (when using the built-in Helm chart).
- If a namespace is not includes in the kubeconfig context, default to a namespace named "default".
- Add `CLUSTER_DEFAULT` magic string for `runtimeClassName` which will remove the field from the pod spec.
- Add ignored `timeout_retry` parameter to `exec()` method.
- Always capture the output of `helm uninstall` so that errors can contain meaningful information.
- Add support for `inspect sandbox cleanup k8s` command to uninstall all Inspect Helm charts.
- Remove use of Inspect's deleted `SANDBOX` log level in favour of `trace_action()` and `trace_message()` functions.
- Initial release.<|MERGE_RESOLUTION|>--- conflicted
+++ resolved
@@ -2,11 +2,8 @@
 
 ## Unreleased
 
-<<<<<<< HEAD
 - Add automatic translation of Docker Compose files to Helm values files.
-=======
 - Handle cancellation of evals (either manually or due to an error) such that Helm releases are uninstalled.
->>>>>>> 25010bb1
 - Increase default Helm install timeout from 5 to 10 minutes.
 - For "helm install timeout" errors, add link to docs within and include instructions on increasing timeout within the error message.
 - Ignore "release not found" errors when uninstalling Helm charts (expected when helm release was not successfully installed).
