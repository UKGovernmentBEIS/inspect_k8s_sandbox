# Changelog

## Unreleased

<<<<<<< HEAD
- Add support for `inspect sandbox cleanup k8s` command to uninstall all Inspect Helm charts.
=======
- Remove use of Inspect's deleted `SANDBOX` log level in favour of `trace_action()` and `trace_message()` functions.
>>>>>>> aaa42ee5
- Initial release.<|MERGE_RESOLUTION|>--- conflicted
+++ resolved
@@ -2,9 +2,6 @@
 
 ## Unreleased
 
-<<<<<<< HEAD
+- Remove use of Inspect's deleted `SANDBOX` log level in favour of `trace_action()` and `trace_message()` functions.
 - Add support for `inspect sandbox cleanup k8s` command to uninstall all Inspect Helm charts.
-=======
-- Remove use of Inspect's deleted `SANDBOX` log level in favour of `trace_action()` and `trace_message()` functions.
->>>>>>> aaa42ee5
 - Initial release.